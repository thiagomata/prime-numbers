ThisBuild / version := "0.1.0-SNAPSHOT"

ThisBuild / scalaVersion := "3.5.0"

lazy val root = (project in file("."))
<<<<<<< HEAD
  .in(file("algorithm"))
  .enablePlugins(StainlessPlugin) // <-- Enabling Stainless verification on this module!
=======
  .enablePlugins(StainlessPlugin)
>>>>>>> 3324aea8
  .settings(
    name := "prime-numbers"
  )

libraryDependencies += "org.scalatest" %% "scalatest" % "3.3.0-SNAP4" % Test<|MERGE_RESOLUTION|>--- conflicted
+++ resolved
@@ -1,14 +1,9 @@
 ThisBuild / version := "0.1.0-SNAPSHOT"
 
-ThisBuild / scalaVersion := "3.5.0"
+ThisBuild / scalaVersion := "3.5.2"
 
 lazy val root = (project in file("."))
-<<<<<<< HEAD
-  .in(file("algorithm"))
-  .enablePlugins(StainlessPlugin) // <-- Enabling Stainless verification on this module!
-=======
   .enablePlugins(StainlessPlugin)
->>>>>>> 3324aea8
   .settings(
     name := "prime-numbers"
   )
